--- conflicted
+++ resolved
@@ -322,11 +322,7 @@
             }
             infcx.tcx.sess.span_bug(
                 span,
-<<<<<<< HEAD
-                format!("could not find original bound region for {}", r).index(&FullRange));
-=======
-                format!("could not find original bound region for {:?}", r)[]);
->>>>>>> 44440e5c
+                format!("could not find original bound region for {:?}", r).index(&FullRange));
         }
 
         fn fresh_bound_variable(infcx: &InferCtxt, debruijn: ty::DebruijnIndex) -> ty::Region {
@@ -343,11 +339,7 @@
             r => {
                 combiner.infcx().tcx.sess.span_bug(
                     combiner.trace().origin.span(),
-<<<<<<< HEAD
-                    format!("found non-region-vid: {}", r).index(&FullRange));
-=======
-                    format!("found non-region-vid: {:?}", r)[]);
->>>>>>> 44440e5c
+                    format!("found non-region-vid: {:?}", r).index(&FullRange));
             }
         }).collect()
 }
