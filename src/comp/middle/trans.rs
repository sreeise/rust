--- conflicted
+++ resolved
@@ -3748,22 +3748,19 @@
     ret rslt(bcx, retval);
 }
 
-<<<<<<< HEAD
-fn trans_tup(cx: @block_ctxt, elts: [@ast::expr], id: ast::node_id) ->
-=======
-fn invoke(bcx: &@block_ctxt, llfn: ValueRef,
-          llargs: &[ValueRef]) -> result {
+fn invoke(bcx: @block_ctxt, llfn: ValueRef,
+          llargs: [ValueRef]) -> result {
     ret invoke_(bcx, llfn, llargs, Invoke);
 }
 
-fn invoke_fastcall(bcx: &@block_ctxt, llfn: ValueRef,
-                   llargs: &[ValueRef]) -> result {
+fn invoke_fastcall(bcx: @block_ctxt, llfn: ValueRef,
+                   llargs: [ValueRef]) -> result {
     ret invoke_(bcx, llfn, llargs, FastInvoke);
 }
 
-fn invoke_(bcx: &@block_ctxt, llfn: ValueRef,
-           llargs: &[ValueRef],
-           invoker: fn(&@block_ctxt, ValueRef, &[ValueRef],
+fn invoke_(bcx: @block_ctxt, llfn: ValueRef,
+           llargs: [ValueRef],
+           invoker: fn(@block_ctxt, ValueRef, [ValueRef],
                        BasicBlockRef, BasicBlockRef) -> ValueRef) -> result {
     // FIXME: May be worth turning this into a plain call when there are no
     // cleanups to run
@@ -3776,7 +3773,7 @@
     ret rslt(normal_bcx, retval);
 }
 
-fn trans_landing_pad(bcx: &@block_ctxt) {
+fn trans_landing_pad(bcx: @block_ctxt) {
     // The landing pad return type (the type being propagated). Not sure what
     // this represents but it's determined by the personality function and
     // this is what the EH proposal example uses.
@@ -3812,8 +3809,7 @@
     Resume(bcx, llretval);
 }
 
-fn trans_tup(cx: &@block_ctxt, elts: &[@ast::expr], id: ast::node_id) ->
->>>>>>> 6ffcfba6
+fn trans_tup(cx: @block_ctxt, elts: [@ast::expr], id: ast::node_id) ->
    result {
     let bcx = cx;
     let t = node_id_type(bcx.fcx.lcx.ccx, id);
@@ -4472,45 +4468,19 @@
                                         bcx.fcx.lllocals, false);
     ret rslt(bcx, llptr);
 
-<<<<<<< HEAD
-    fn must_zero(local: @ast::local) -> bool {
-=======
-    fn must_zero(ccx: &@crate_ctxt, local: &@ast::local) -> bool {
->>>>>>> 6ffcfba6
+    fn must_zero(ccx: @crate_ctxt, local: @ast::local) -> bool {
         alt local.node.init {
           some(init) { might_not_init(ccx, init.expr) }
           none. { true }
         }
     }
 
-<<<<<<< HEAD
-    fn might_not_init(expr: @ast::expr) -> bool {
-        type env = @mutable bool;
-        let e = @mutable false;
-        // FIXME: Probably also need to account for expressions that
-        // fail but since we don't unwind yet, it doesn't seem to be a
-        // problem
-        let visitor =
-            visit::mk_vt(@{visit_expr:
-                               fn (ex: @ast::expr, e: env, v: vt<env>) {
-                                   let might_not_init =
-                                       alt ex.node {
-                                         ast::expr_ret(_) { true }
-                                         ast::expr_break. { true }
-                                         ast::expr_cont. { true }
-                                         _ { false }
-                                       };
-                                   if might_not_init {
-                                       *e = true;
-                                   } else { visit::visit_expr(ex, e, v); }
-                               } with *visit::default_visitor()});
-=======
-    fn might_not_init(ccx: &@crate_ctxt, expr: &@ast::expr) -> bool {
+    fn might_not_init(ccx: @crate_ctxt, expr: @ast::expr) -> bool {
         type env = {mutable mightnt: bool,
                     ccx: @crate_ctxt};
         let e = {mutable mightnt: false,
                  ccx: ccx};
-        fn visit_expr(ex: &@ast::expr, e: &env, v: &vt<env>) {
+        fn visit_expr(ex: @ast::expr, e: env, v: vt<env>) {
             let might_not_init = alt ex.node {
               ast::expr_ret(_) { true }
               ast::expr_break. { true }
@@ -4528,7 +4498,6 @@
         let visitor =
             visit::mk_vt(@{visit_expr: visit_expr
                            with *visit::default_visitor()});
->>>>>>> 6ffcfba6
         visitor.visit_expr(expr, e, visitor);
         ret e.mightnt;
     }
