--- conflicted
+++ resolved
@@ -6,11 +6,8 @@
     * [Hello, Cargo!](hello-cargo.md)
 * [Learn Rust](learn-rust.md)
     * [Guessing Game](guessing-game.md)
-<<<<<<< HEAD
     * [Dining Philosophers](dining-philosophers.md)
-=======
     * [Rust inside other languages](rust-inside-other-languages.md)
->>>>>>> fc6372ea
 * [Effective Rust](effective-rust.md)
     * [The Stack and the Heap](the-stack-and-the-heap.md)
     * [Testing](testing.md)
